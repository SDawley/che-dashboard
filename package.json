--- conflicted
+++ resolved
@@ -1,16 +1,11 @@
 {
   "name": "che-dashboard",
-<<<<<<< HEAD
-  "version": "5.0.0",
+  "version": "7.26.0-SNAPSHOT",
   "description": "Dashboard for Eclipse CHE",
-  "private": true,
+  "private": "true",
   "workspaces": [
     "che-dashboard-e2e"
   ],
-=======
-  "version": "7.26.0-SNAPSHOT",
-  "private": "true",
->>>>>>> 9a91bfa5
   "repository": {
     "type": "git",
     "url": "https://github.com/che-incubator/che-dashboard-next.git"
