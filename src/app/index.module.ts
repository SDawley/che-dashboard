/*
 * Copyright (c) 2015-2017 Red Hat, Inc.
 * All rights reserved. This program and the accompanying materials
 * are made available under the terms of the Eclipse Public License v1.0
 * which accompanies this distribution, and is available at
 * http://www.eclipse.org/legal/epl-v10.html
 *
 * Contributors:
 *   Red Hat, Inc. - initial API and implementation
 */
'use strict';

import {Register} from '../components/utils/register';
import {FactoryConfig} from './factories/factories-config';
import {ComponentsConfig} from '../components/components-config';
import {AdminsConfig} from './admin/admin-config';
import {AdministrationConfig} from './administration/administration-config';
import {DiagnosticsConfig} from './diagnostics/diagnostics-config';
import {CheColorsConfig} from './colors/che-color.constant';
import {CheOutputColorsConfig} from './colors/che-output-colors.constant';
import {CheCountriesConfig} from './constants/che-countries.constant';
import {CheJobsConfig} from './constants/che-jobs.constant';
import {DashboardConfig} from './dashboard/dashboard-config';
// switch to a config
import {IdeConfig} from './ide/ide-config';
import {NavbarConfig} from './navbar/navbar-config';
import {ProjectsConfig} from './projects/projects-config';
import {ProxySettingsConfig} from './proxy/proxy-settings.constant';
import {WorkspacesConfig} from './workspaces/workspaces-config';
import {StacksConfig} from './stacks/stacks-config';
import {DemoComponentsController} from './demo-components/demo-components.controller';
import {CheBranding} from '../components/branding/che-branding.factory';
import {ChePreferences} from '../components/api/che-preferences.factory';
import {RoutingRedirect} from '../components/routing/routing-redirect.factory';
import IdeIFrameSvc from './ide/ide-iframe/ide-iframe.service';
import {CheIdeFetcher} from '../components/ide-fetcher/che-ide-fetcher.service';
import {RouteHistory} from '../components/routing/route-history.service';
import {CheUIElementsInjectorService} from '../components/service/injector/che-ui-elements-injector.service';
import {WorkspaceDetailsService} from './workspaces/workspace-details/workspace-details.service';
<<<<<<< HEAD
import {OrganizationsConfig} from './organizations/organizations-config';
import {TeamsConfig} from './teams/teams-config';
=======
>>>>>>> 812b58c5

// init module
const initModule = angular.module('userDashboard', ['ngAnimate', 'ngCookies', 'ngTouch', 'ngSanitize', 'ngResource', 'ngRoute',
  'angular-websocket', 'ui.bootstrap', 'ui.codemirror', 'ngMaterial', 'ngMessages', 'angularMoment', 'angular.filter',
  'ngDropdowns', 'ngLodash', 'angularCharts', 'uuid4', 'angularFileUpload', 'ui.gravatar']);

declare const Keycloak: Function;
function buildKeycloakConfig(keycloakSettings: any) {
  return {
    url: keycloakSettings['che.keycloak.auth_server_url'],
    realm: keycloakSettings['che.keycloak.realm'],
    clientId: keycloakSettings['che.keycloak.client_id']
  };
}
interface IResolveFn<T> {
  (value: T | PromiseLike<T>): Promise<T>;
}
interface IRejectFn<T> {
  (reason: any): Promise<T>;
}
function keycloakLoad(keycloakSettings: any) {
  return new Promise((resolve: IResolveFn, reject: IRejectFn) => {
    const script = document.createElement('script');
    script.async = true;
    script.src = keycloakSettings['che.keycloak.auth_server_url'] + '/js/keycloak.js';
    script.addEventListener('load', resolve);
    script.addEventListener('error', () => reject('Error loading script.'));
    script.addEventListener('abort', () => reject('Script loading aborted.'));
    document.head.appendChild(script);
  });
}
function keycloakInit(keycloakConfig: any) {
  return new Promise((resolve: IResolveFn, reject: IRejectFn) => {
    const keycloak = Keycloak(keycloakConfig);
    keycloak.init({
      onLoad: 'login-required', checkLoginIframe: false
    }).success(() => {
      resolve(keycloak);
    }).error((error: any) => {
      reject(error);
    });
  });
}

<<<<<<< HEAD
const keycloakAuth = {
  isPresent: false,
  keycloak: null,
  config: null
};
initModule.constant('keycloakAuth', keycloakAuth);

const promise = new Promise((resolve: IResolveFn, reject: IRejectFn) => {
  angular.element.get('/api/keycloak/settings').then(resolve, reject);
});
promise.then((keycloakSettings: any) => {
  keycloakAuth.config = buildKeycloakConfig(keycloakSettings);

  // load Keycloak
  return keycloakLoad(keycloakSettings).then(() => {
    // init Keycloak
    return keycloakInit(keycloakAuth.config);
  }).then((keycloak: any) => {
    keycloakAuth.isPresent = true;
    keycloakAuth.keycloak = keycloak;
    /* tslint:disable */
    window['_keycloak'] = keycloak;
    /* tslint:enable */
  });
}).catch((error: any) => {
  console.error('Keycloak initialization failed with error: ', error);
}).then(() => {
  angular.bootstrap(document.body, ['userDashboard'], {strictDi: true}); // manually bootstrap Angular
});

=======
>>>>>>> 812b58c5
// add a global resolve flag on all routes (user needs to be resolved first)
initModule.config(['$routeProvider', ($routeProvider: che.route.IRouteProvider) => {
  $routeProvider.accessWhen = (path: string, route: che.route.IRoute) => {
    if (angular.isUndefined(route.resolve)) {
      route.resolve = {};
    }
    (route.resolve as any).app = ['cheBranding', '$q', 'chePreferences', (cheBranding: CheBranding, $q: ng.IQService, chePreferences: ChePreferences) => {
      const deferred = $q.defer();
      if (chePreferences.getPreferences()) {
        deferred.resolve();
      } else {
        chePreferences.fetchPreferences().then(() => {
          deferred.resolve();
        }, (error: any) => {
          deferred.reject(error);
        });
      }
      return deferred.promise;
    }];

    return $routeProvider.when(path, route);
  };

  $routeProvider.accessOtherWise = (route: che.route.IRoute) => {
    if (angular.isUndefined(route.resolve)) {
      route.resolve = {};
    }
    (route.resolve as any).app = ['$q', 'chePreferences', ($q: ng.IQService, chePreferences: ChePreferences) => {
      const deferred = $q.defer();
      if (chePreferences.getPreferences()) {
        deferred.resolve();
      } else {
        chePreferences.fetchPreferences().then(() => {
          deferred.resolve();
        }, (error: any) => {
          deferred.reject(error);
        });
      }
      return deferred.promise;
    }];
    return $routeProvider.otherwise(route);
  };


}]);

const DEV = false;
<<<<<<< HEAD

=======
>>>>>>> 812b58c5

// configs
initModule.config(['$routeProvider', ($routeProvider: che.route.IRouteProvider) => {
  // config routes (add demo page)
  if (DEV) {
    $routeProvider.accessWhen('/demo-components', {
      title: 'Demo Components',
      templateUrl: 'app/demo-components/demo-components.html',
      controller: 'DemoComponentsController',
      controllerAs: 'demoComponentsController',
      reloadOnSearch: false
    });
  }

  $routeProvider.accessOtherWise({
    redirectTo: '/workspaces'
  });
}]);

/**
 * Setup route redirect module
 */
initModule.run(['$rootScope', '$location', '$routeParams', 'routingRedirect', '$timeout', 'ideIFrameSvc', 'cheIdeFetcher', 'routeHistory', 'cheUIElementsInjectorService', 'workspaceDetailsService',
<<<<<<< HEAD
  ($rootScope: ng.IRootScopeService, $location: ng.ILocationService, $routeParams: ng.route.IRouteParamsService, routingRedirect: RoutingRedirect, $timeout: ng.ITimeoutService, ideIFrameSvc: IdeIFrameSvc, cheIdeFetcher: CheIdeFetcher, routeHistory: RouteHistory, cheUIElementsInjectorService: CheUIElementsInjectorService) => {
=======
  ($rootScope: che.IRootScopeService, $location: ng.ILocationService, $routeParams: ng.route.IRouteParamsService, routingRedirect: RoutingRedirect, $timeout: ng.ITimeoutService, ideIFrameSvc: IdeIFrameSvc, cheIdeFetcher: CheIdeFetcher, routeHistory: RouteHistory, cheUIElementsInjectorService: CheUIElementsInjectorService, workspaceDetailsService: WorkspaceDetailsService) => {
>>>>>>> 812b58c5
    $rootScope.hideLoader = false;
    $rootScope.waitingLoaded = false;
    $rootScope.showIDE = false;

    // here only to create instances of these components
    /* tslint:disable */
    cheIdeFetcher;
    routeHistory;
    /* tslint:enable */

    $rootScope.$on('$viewContentLoaded', () => {
      cheUIElementsInjectorService.injectAll();
      $timeout(() => {
        if (!$rootScope.hideLoader) {
          if (!$rootScope.wantTokeepLoader) {
            $rootScope.hideLoader = true;
          } else {
            $rootScope.hideLoader = false;
          }
        }
        $rootScope.waitingLoaded = true;
      }, 1000);
    });

    $rootScope.$on('$routeChangeStart', (event: any, next: any) => {
      if (DEV) {
        console.log('$routeChangeStart event with route', next);
      }
    });

    $rootScope.$on('$routeChangeSuccess', (event: ng.IAngularEvent, next: ng.route.IRoute) => {
      const route = (<any>next).$$route;
      if (angular.isFunction(route.title)) {
        $rootScope.currentPage = route.title($routeParams);
      } else {
        $rootScope.currentPage = route.title || 'Dashboard';
      }
      const originalPath: string = route.originalPath;
      if (originalPath && originalPath.indexOf('/ide/') === -1) {
        $rootScope.showIDE = false;
      }
      // when a route is about to change, notify the routing redirect node
      if (next.resolve) {
        if (DEV) {
          console.log('$routeChangeSuccess event with route', next);
        }// check routes
        routingRedirect.check(event, next);
      }
    });

    $rootScope.$on('$routeChangeError', () => {
      $location.path('/');
    });
  }
]);
<<<<<<< HEAD
=======

// add interceptors
initModule.factory('ETagInterceptor', ($window: ng.IWindowService, $cookies: ng.cookies.ICookiesService, $q: ng.IQService) => {

  const etagMap = {};

  return {
    request: (config: any) => {
      // add IfNoneMatch request on the che api if there is an existing eTag
      if ('GET' === config.method) {
        if (config.url.indexOf('/api') === 0) {
          const eTagURI = etagMap[config.url];
          if (eTagURI) {
            config.headers = config.headers || {};
            angular.extend(config.headers, {'If-None-Match': eTagURI});
          }
        }
      }
      return config || $q.when(config);
    },
    response: (response: any) => {

      // if response is ok, keep ETag
      if ('GET' === response.config.method) {
        if (response.status === 200) {
          const responseEtag = response.headers().etag;
          if (responseEtag) {
            if (response.config.url.indexOf('/api') === 0) {

              etagMap[response.config.url] = responseEtag;
            }
          }
        }

      }
      return response || $q.when(response);
    }
  };
});
>>>>>>> 812b58c5

initModule.config(($mdThemingProvider: ng.material.IThemingProvider, jsonColors: any) => {

  const cheColors = angular.fromJson(jsonColors);
  const getColor = (key: string) => {
    let color = cheColors[key];
    if (!color) {
      // return a flashy red color if color is undefined
      console.log('error, the color' + key + 'is undefined');
      return '#ff0000';
    }
    if (color.indexOf('$') === 0) {
      color = getColor(color);
    }
    return color;

  };

<<<<<<< HEAD

=======
>>>>>>> 812b58c5
  const cheMap = $mdThemingProvider.extendPalette('indigo', {
    '500': getColor('$dark-menu-color'),
    '300': 'D0D0D0'
  });
  $mdThemingProvider.definePalette('che', cheMap);

  const cheDangerMap = $mdThemingProvider.extendPalette('red', {});
  $mdThemingProvider.definePalette('cheDanger', cheDangerMap);

  const cheWarningMap = $mdThemingProvider.extendPalette('orange', {
    'contrastDefaultColor': 'light'
  });
  $mdThemingProvider.definePalette('cheWarning', cheWarningMap);

  const cheGreenMap = $mdThemingProvider.extendPalette('green', {
    'A100': '#46AF00',
    'contrastDefaultColor': 'light'
  });
  $mdThemingProvider.definePalette('cheGreen', cheGreenMap);

  const cheDefaultMap = $mdThemingProvider.extendPalette('blue', {
    'A400': getColor('$che-medium-blue-color')
  });
  $mdThemingProvider.definePalette('cheDefault', cheDefaultMap);

  const cheNoticeMap = $mdThemingProvider.extendPalette('blue', {
    'A400': getColor('$mouse-gray-color')
  });
  $mdThemingProvider.definePalette('cheNotice', cheNoticeMap);

  const cheAccentMap = $mdThemingProvider.extendPalette('blue', {
    '700': getColor('$che-medium-blue-color'),
    'A400': getColor('$che-medium-blue-color'),
    'A200': getColor('$che-medium-blue-color'),
    'contrastDefaultColor': 'light'
  });
  $mdThemingProvider.definePalette('cheAccent', cheAccentMap);

<<<<<<< HEAD

=======
>>>>>>> 812b58c5
  const cheNavyPalette = $mdThemingProvider.extendPalette('purple', {
    '500': getColor('$che-navy-color'),
    'contrastDefaultColor': 'light'
  });
  $mdThemingProvider.definePalette('cheNavyPalette', cheNavyPalette);

<<<<<<< HEAD

=======
>>>>>>> 812b58c5
  const toolbarPrimaryPalette = $mdThemingProvider.extendPalette('purple', {
    '500': getColor('$che-white-color'),
    'contrastDefaultColor': 'dark'
  });
  $mdThemingProvider.definePalette('toolbarPrimaryPalette', toolbarPrimaryPalette);

  const toolbarAccentPalette = $mdThemingProvider.extendPalette('purple', {
    'A200': 'EF6C00',
    '700': 'E65100',
    'contrastDefaultColor': 'light'
  });
  $mdThemingProvider.definePalette('toolbarAccentPalette', toolbarAccentPalette);

  const cheGreyPalette = $mdThemingProvider.extendPalette('grey', {
    'A100': 'efefef',
    'contrastDefaultColor': 'light'
  });
  $mdThemingProvider.definePalette('cheGrey', cheGreyPalette);

  $mdThemingProvider.theme('danger')
    .primaryPalette('che')
    .accentPalette('cheDanger')
    .backgroundPalette('grey');

  $mdThemingProvider.theme('warning')
    .primaryPalette('che')
    .accentPalette('cheWarning')
    .backgroundPalette('grey');

  $mdThemingProvider.theme('chesave')
    .primaryPalette('green')
    .accentPalette('cheGreen')
    .backgroundPalette('grey');

  $mdThemingProvider.theme('checancel')
    .primaryPalette('che')
    .accentPalette('cheGrey')
    .backgroundPalette('grey');

  $mdThemingProvider.theme('chedefault')
    .primaryPalette('che')
    .accentPalette('cheDefault')
    .backgroundPalette('grey');

  $mdThemingProvider.theme('chenotice')
    .primaryPalette('che')
    .accentPalette('cheNotice')
    .backgroundPalette('grey');

  $mdThemingProvider.theme('default')
    .primaryPalette('che')
    .accentPalette('cheAccent')
    .backgroundPalette('grey');

  $mdThemingProvider.theme('toolbar-theme')
    .primaryPalette('toolbarPrimaryPalette')
    .accentPalette('toolbarAccentPalette');

  $mdThemingProvider.theme('factory-theme')
    .primaryPalette('light-blue')
    .accentPalette('pink')
    .warnPalette('red')
    .backgroundPalette('purple');

  $mdThemingProvider.theme('onboarding-theme')
    .primaryPalette('cheNavyPalette')
    .accentPalette('pink')
    .warnPalette('red')
    .backgroundPalette('purple');

  $mdThemingProvider.theme('dashboard-theme')
    .primaryPalette('cheNavyPalette')
    .accentPalette('pink')
    .warnPalette('red')
    .backgroundPalette('purple');

  $mdThemingProvider.theme('maincontent-theme')
    .primaryPalette('che')
    .accentPalette('cheAccent');
});

initModule.constant('userDashboardConfig', {
  developmentMode: DEV
});

<<<<<<< HEAD
=======
initModule.config(['$routeProvider', '$httpProvider', ($routeProvider: che.route.IRouteProvider, $httpProvider: ng.IHttpProvider) => {
  // add the ETag interceptor for Che API
  $httpProvider.interceptors.push('ETagInterceptor');
}]);

>>>>>>> 812b58c5
const instanceRegister = new Register(initModule);

if (DEV) {
  instanceRegister.controller('DemoComponentsController', DemoComponentsController);
}

/* tslint:disable */
new ProxySettingsConfig(instanceRegister);
new CheColorsConfig(instanceRegister);
new CheOutputColorsConfig(instanceRegister);
new CheCountriesConfig(instanceRegister);
new CheJobsConfig(instanceRegister);
new ComponentsConfig(instanceRegister);
new AdminsConfig(instanceRegister);
new AdministrationConfig(instanceRegister);
new IdeConfig(instanceRegister);
new DiagnosticsConfig(instanceRegister);

new NavbarConfig(instanceRegister);
new ProjectsConfig(instanceRegister);
new WorkspacesConfig(instanceRegister);
new DashboardConfig(instanceRegister);
new StacksConfig(instanceRegister);
new FactoryConfig(instanceRegister);
<<<<<<< HEAD
new OrganizationsConfig(instanceRegister);
new TeamsConfig(instanceRegister);
=======
>>>>>>> 812b58c5
/* tslint:enable */<|MERGE_RESOLUTION|>--- conflicted
+++ resolved
@@ -36,12 +36,8 @@
 import {CheIdeFetcher} from '../components/ide-fetcher/che-ide-fetcher.service';
 import {RouteHistory} from '../components/routing/route-history.service';
 import {CheUIElementsInjectorService} from '../components/service/injector/che-ui-elements-injector.service';
-import {WorkspaceDetailsService} from './workspaces/workspace-details/workspace-details.service';
-<<<<<<< HEAD
 import {OrganizationsConfig} from './organizations/organizations-config';
 import {TeamsConfig} from './teams/teams-config';
-=======
->>>>>>> 812b58c5
 
 // init module
 const initModule = angular.module('userDashboard', ['ngAnimate', 'ngCookies', 'ngTouch', 'ngSanitize', 'ngResource', 'ngRoute',
@@ -63,7 +59,7 @@
   (reason: any): Promise<T>;
 }
 function keycloakLoad(keycloakSettings: any) {
-  return new Promise((resolve: IResolveFn, reject: IRejectFn) => {
+  return new Promise((resolve: IResolveFn<any>, reject: IRejectFn<any>) => {
     const script = document.createElement('script');
     script.async = true;
     script.src = keycloakSettings['che.keycloak.auth_server_url'] + '/js/keycloak.js';
@@ -74,7 +70,7 @@
   });
 }
 function keycloakInit(keycloakConfig: any) {
-  return new Promise((resolve: IResolveFn, reject: IRejectFn) => {
+  return new Promise((resolve: IResolveFn<any>, reject: IRejectFn<any>) => {
     const keycloak = Keycloak(keycloakConfig);
     keycloak.init({
       onLoad: 'login-required', checkLoginIframe: false
@@ -86,7 +82,6 @@
   });
 }
 
-<<<<<<< HEAD
 const keycloakAuth = {
   isPresent: false,
   keycloak: null,
@@ -94,7 +89,7 @@
 };
 initModule.constant('keycloakAuth', keycloakAuth);
 
-const promise = new Promise((resolve: IResolveFn, reject: IRejectFn) => {
+const promise = new Promise((resolve: IResolveFn<any>, reject: IRejectFn<any>) => {
   angular.element.get('/api/keycloak/settings').then(resolve, reject);
 });
 promise.then((keycloakSettings: any) => {
@@ -117,8 +112,6 @@
   angular.bootstrap(document.body, ['userDashboard'], {strictDi: true}); // manually bootstrap Angular
 });
 
-=======
->>>>>>> 812b58c5
 // add a global resolve flag on all routes (user needs to be resolved first)
 initModule.config(['$routeProvider', ($routeProvider: che.route.IRouteProvider) => {
   $routeProvider.accessWhen = (path: string, route: che.route.IRoute) => {
@@ -166,13 +159,9 @@
 }]);
 
 const DEV = false;
-<<<<<<< HEAD
-
-=======
->>>>>>> 812b58c5
 
 // configs
-initModule.config(['$routeProvider', ($routeProvider: che.route.IRouteProvider) => {
+initModule.config(['$routeProvider', ($routeProvider) => {
   // config routes (add demo page)
   if (DEV) {
     $routeProvider.accessWhen('/demo-components', {
@@ -193,11 +182,7 @@
  * Setup route redirect module
  */
 initModule.run(['$rootScope', '$location', '$routeParams', 'routingRedirect', '$timeout', 'ideIFrameSvc', 'cheIdeFetcher', 'routeHistory', 'cheUIElementsInjectorService', 'workspaceDetailsService',
-<<<<<<< HEAD
-  ($rootScope: ng.IRootScopeService, $location: ng.ILocationService, $routeParams: ng.route.IRouteParamsService, routingRedirect: RoutingRedirect, $timeout: ng.ITimeoutService, ideIFrameSvc: IdeIFrameSvc, cheIdeFetcher: CheIdeFetcher, routeHistory: RouteHistory, cheUIElementsInjectorService: CheUIElementsInjectorService) => {
-=======
-  ($rootScope: che.IRootScopeService, $location: ng.ILocationService, $routeParams: ng.route.IRouteParamsService, routingRedirect: RoutingRedirect, $timeout: ng.ITimeoutService, ideIFrameSvc: IdeIFrameSvc, cheIdeFetcher: CheIdeFetcher, routeHistory: RouteHistory, cheUIElementsInjectorService: CheUIElementsInjectorService, workspaceDetailsService: WorkspaceDetailsService) => {
->>>>>>> 812b58c5
+  ($rootScope: che.IRootScopeService, $location: ng.ILocationService, $routeParams: ng.route.IRouteParamsService, routingRedirect: RoutingRedirect, $timeout: ng.ITimeoutService, ideIFrameSvc: IdeIFrameSvc, cheIdeFetcher: CheIdeFetcher, routeHistory: RouteHistory, cheUIElementsInjectorService: CheUIElementsInjectorService) => {
     $rootScope.hideLoader = false;
     $rootScope.waitingLoaded = false;
     $rootScope.showIDE = false;
@@ -253,48 +238,6 @@
     });
   }
 ]);
-<<<<<<< HEAD
-=======
-
-// add interceptors
-initModule.factory('ETagInterceptor', ($window: ng.IWindowService, $cookies: ng.cookies.ICookiesService, $q: ng.IQService) => {
-
-  const etagMap = {};
-
-  return {
-    request: (config: any) => {
-      // add IfNoneMatch request on the che api if there is an existing eTag
-      if ('GET' === config.method) {
-        if (config.url.indexOf('/api') === 0) {
-          const eTagURI = etagMap[config.url];
-          if (eTagURI) {
-            config.headers = config.headers || {};
-            angular.extend(config.headers, {'If-None-Match': eTagURI});
-          }
-        }
-      }
-      return config || $q.when(config);
-    },
-    response: (response: any) => {
-
-      // if response is ok, keep ETag
-      if ('GET' === response.config.method) {
-        if (response.status === 200) {
-          const responseEtag = response.headers().etag;
-          if (responseEtag) {
-            if (response.config.url.indexOf('/api') === 0) {
-
-              etagMap[response.config.url] = responseEtag;
-            }
-          }
-        }
-
-      }
-      return response || $q.when(response);
-    }
-  };
-});
->>>>>>> 812b58c5
 
 initModule.config(($mdThemingProvider: ng.material.IThemingProvider, jsonColors: any) => {
 
@@ -313,10 +256,6 @@
 
   };
 
-<<<<<<< HEAD
-
-=======
->>>>>>> 812b58c5
   const cheMap = $mdThemingProvider.extendPalette('indigo', {
     '500': getColor('$dark-menu-color'),
     '300': 'D0D0D0'
@@ -355,20 +294,12 @@
   });
   $mdThemingProvider.definePalette('cheAccent', cheAccentMap);
 
-<<<<<<< HEAD
-
-=======
->>>>>>> 812b58c5
   const cheNavyPalette = $mdThemingProvider.extendPalette('purple', {
     '500': getColor('$che-navy-color'),
     'contrastDefaultColor': 'light'
   });
   $mdThemingProvider.definePalette('cheNavyPalette', cheNavyPalette);
 
-<<<<<<< HEAD
-
-=======
->>>>>>> 812b58c5
   const toolbarPrimaryPalette = $mdThemingProvider.extendPalette('purple', {
     '500': getColor('$che-white-color'),
     'contrastDefaultColor': 'dark'
@@ -454,14 +385,6 @@
   developmentMode: DEV
 });
 
-<<<<<<< HEAD
-=======
-initModule.config(['$routeProvider', '$httpProvider', ($routeProvider: che.route.IRouteProvider, $httpProvider: ng.IHttpProvider) => {
-  // add the ETag interceptor for Che API
-  $httpProvider.interceptors.push('ETagInterceptor');
-}]);
-
->>>>>>> 812b58c5
 const instanceRegister = new Register(initModule);
 
 if (DEV) {
@@ -486,9 +409,6 @@
 new DashboardConfig(instanceRegister);
 new StacksConfig(instanceRegister);
 new FactoryConfig(instanceRegister);
-<<<<<<< HEAD
 new OrganizationsConfig(instanceRegister);
 new TeamsConfig(instanceRegister);
-=======
->>>>>>> 812b58c5
 /* tslint:enable */